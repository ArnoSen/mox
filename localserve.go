--- conflicted
+++ resolved
@@ -160,22 +160,6 @@
 	golog.Print("")
 	golog.Printf(`if the localpart begins with "mailfrom" or "rcptto", the error is returned during those commands instead of during "data"`)
 	golog.Print("")
-<<<<<<< HEAD
-	golog.Print(" smtp://localhost:1025                                    - receive email")
-	golog.Print("smtps://mox%40localhost:moxmoxmox@localhost:1465          - send email")
-	golog.Print(" smtp://mox%40localhost:moxmoxmox@localhost:1587          - send email (without tls)")
-	golog.Print("imaps://mox%40localhost:moxmoxmox@localhost:1993          - read email")
-	golog.Print(" imap://mox%40localhost:moxmoxmox@localhost:1143          - read email (without tls)")
-	golog.Print("https://mox%40localhost:moxmoxmox@localhost:1443/account/ - account https")
-	golog.Print(" http://mox%40localhost:moxmoxmox@localhost:1080/account/ - account http (without tls)")
-	golog.Print("https://mox%40localhost:moxmoxmox@localhost:1443/webmail/ - webmail https")
-	golog.Print(" http://mox%40localhost:moxmoxmox@localhost:1080/webmail/ - webmail http (without tls)")
-	golog.Print("https://admin:moxadmin@localhost:1443/admin/              - admin https")
-	golog.Print(" http://admin:moxadmin@localhost:1080/admin/              - admin http (without tls)")
-	if l, ok := mox.Conf.Static.Listeners["local"]; ok && l.JMAPHTTPS.Enabled {
-		golog.Print("https://mox%40localhost:moxmoxmox@localhost:1443/jmap/    - JMAP handler to be detailed")
-	}
-=======
 	golog.Print(" smtp://localhost:1025                           - receive email")
 	golog.Print("smtps://mox%40localhost:moxmoxmox@localhost:1465 - send email")
 	golog.Print(" smtp://mox%40localhost:moxmoxmox@localhost:1587 - send email (without tls)")
@@ -187,7 +171,9 @@
 	golog.Print(" http://localhost:1080/webmail/                  - webmail http (without tls)")
 	golog.Print("https://localhost:1443/admin/                    - admin https (password moxadmin)")
 	golog.Print(" http://localhost:1080/admin/                    - admin http (without tls)")
->>>>>>> 46aacdb7
+	if l, ok := mox.Conf.Static.Listeners["local"]; ok && l.JMAPHTTPS.Enabled {
+		golog.Print("https://mox%40localhost:moxmoxmox@localhost:1443/jmap/    - JMAP handler to be detailed")
+	}
 	golog.Print("")
 	if existingConfig {
 		golog.Printf("serving from existing config dir %s/", dir)
